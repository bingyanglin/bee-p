--- conflicted
+++ resolved
@@ -13,9 +13,6 @@
     Network,
 };
 
-<<<<<<< HEAD
-use futures::channel::mpsc::Receiver;
-=======
 use async_std::sync::RwLock;
 use futures::channel::mpsc::{
     Receiver,
@@ -24,7 +21,6 @@
 use futures::stream::StreamExt;
 
 use std::collections::HashMap;
->>>>>>> e95d1308
 use std::marker::PhantomData;
 use std::ptr;
 
@@ -66,8 +62,6 @@
         }
     }
 
-<<<<<<< HEAD
-=======
     pub fn contexts(&self) -> &RwLock<HashMap<EndpointId, SenderContext>> {
         &self.contexts
     }
@@ -83,27 +77,18 @@
     }
 }
 
->>>>>>> e95d1308
 pub enum SenderWorkerEvent<M: Message> {
     Message(M),
 }
 
-<<<<<<< HEAD
-pub(crate) struct SenderWorker<M: Message> {
-=======
 pub struct SenderWorker<M: Message> {
->>>>>>> e95d1308
     epid: EndpointId,
     network: Network,
     receiver: Receiver<SenderWorkerEvent<M>>,
 }
 
 impl<M: Message> SenderWorker<M> {
-<<<<<<< HEAD
-    pub(crate) fn new(epid: EndpointId, network: Network, receiver: Receiver<SenderWorkerEvent<M>>) -> Self {
-=======
     pub fn new(epid: EndpointId, network: Network, receiver: Receiver<SenderWorkerEvent<M>>) -> Self {
->>>>>>> e95d1308
         Self {
             epid: epid,
             network: network,
