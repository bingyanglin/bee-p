--- conflicted
+++ resolved
@@ -13,13 +13,7 @@
 };
 use log::info;
 
-<<<<<<< HEAD
-use futures::channel::mpsc::Receiver;
-use futures::stream::StreamExt;
-use log::info;
-=======
 // Transaction requester worker
->>>>>>> 69eb1d92
 
 // TODO use proper hash type
 pub(crate) type TransactionRequesterWorkerEvent = [u8; 49];
@@ -59,28 +53,9 @@
     pub(crate) async fn run(mut self) {
         info!("[MilestoneRequesterWorker ] Running.");
 
-<<<<<<< HEAD
-    pub async fn run(mut self) {
-        info!("[RequesterWorker ] Running.");
-
-        while let Some(event) = self.receiver.next().await {
-            if let bytes = match event {
-                RequesterWorkerEvent::TransactionRequest(hash) => TransactionRequest::new(hash).into_full_bytes(),
-                RequesterWorkerEvent::MilestoneRequest(index) => MilestoneRequest::new(index).into_full_bytes(),
-            } {
-                // TODO we don't have any peer_id here
-                // self.network
-                //     .send(SendBytes {
-                //         to_peer: peer_id,
-                //         bytes: transaction.into_full_bytes(),
-                //     })
-                //     .await;
-            }
-=======
         while let Some(index) = self.receiver.next().await {
             let _bytes = MilestoneRequest::new(index).into_full_bytes();
             // TODO we don't have any peer_id here
->>>>>>> 69eb1d92
         }
     }
 }