--- conflicted
+++ resolved
@@ -43,10 +43,7 @@
     collections::HashMap,
     ptr,
     sync::{
-<<<<<<< HEAD
-=======
         atomic::AtomicU32,
->>>>>>> 24267f92
         Arc,
         Mutex,
     },
@@ -65,11 +62,8 @@
 static mut PROTOCOL: *const Protocol = ptr::null();
 
 pub struct Protocol {
-<<<<<<< HEAD
-=======
     pub(crate) network: Network,
     pub(crate) conf: ProtocolConf,
->>>>>>> 24267f92
     pub(crate) transaction_worker: (mpsc::Sender<TransactionWorkerEvent>, Mutex<Option<oneshot::Sender<()>>>),
     pub(crate) transaction_responder_worker: (
         mpsc::Sender<TransactionResponderWorkerEvent>,
@@ -79,16 +73,6 @@
         mpsc::Sender<MilestoneResponderWorkerEvent>,
         Mutex<Option<oneshot::Sender<()>>>,
     ),
-<<<<<<< HEAD
-    pub(crate) transaction_requester_worker: (
-        mpsc::Sender<TransactionRequesterWorkerEvent>,
-        Mutex<Option<oneshot::Sender<()>>>,
-    ),
-    pub(crate) milestone_requester_worker: (
-        mpsc::Sender<MilestoneRequesterWorkerEvent>,
-        Mutex<Option<oneshot::Sender<()>>>,
-    ),
-=======
     pub(crate) transaction_requester_worker: WaitPriorityQueue<TransactionRequesterWorkerEntry>,
     // pub(crate) transaction_requester_worker: (
     //     mpsc::Sender<TransactionRequesterWorkerEntry>,
@@ -99,15 +83,11 @@
     //     mpsc::Sender<MilestoneRequesterWorkerEntry>,
     //     Mutex<Option<oneshot::Sender<()>>>,
     // ),
->>>>>>> 24267f92
     pub(crate) milestone_validator_worker: (
         mpsc::Sender<MilestoneValidatorWorkerEvent>,
         Mutex<Option<oneshot::Sender<()>>>,
     ),
-<<<<<<< HEAD
-=======
     pub(crate) broadcaster_worker: (mpsc::Sender<BroadcasterWorkerEvent>, Mutex<Option<oneshot::Sender<()>>>),
->>>>>>> 24267f92
     pub(crate) contexts: RwLock<HashMap<EndpointId, SenderContext>>,
     pub(crate) first_solid_milestone_index: AtomicU32,
     pub(crate) last_solid_milestone_index: AtomicU32,
@@ -120,28 +100,6 @@
             return;
         }
 
-<<<<<<< HEAD
-        // TODO conf
-        let (transaction_worker_tx, transaction_worker_rx) = mpsc::channel(1000);
-        let (transaction_worker_shutdown_tx, transaction_worker_shutdown_rx) = oneshot::channel();
-        // TODO conf
-        let (transaction_responder_worker_tx, transaction_responder_worker_rx) = mpsc::channel(1000);
-        let (transaction_responder_worker_shutdown_tx, transaction_responder_worker_shutdown_rx) = oneshot::channel();
-        // TODO conf
-        let (milestone_responder_worker_tx, milestone_responder_worker_rx) = mpsc::channel(1000);
-        let (milestone_responder_worker_shutdown_tx, milestone_responder_worker_shutdown_rx) = oneshot::channel();
-        // TODO conf
-        let (transaction_requester_worker_tx, transaction_requester_worker_rx) = mpsc::channel(1000);
-        let (transaction_requester_worker_shutdown_tx, transaction_requester_worker_shutdown_rx) = oneshot::channel();
-        // TODO conf
-        let (milestone_requester_worker_tx, milestone_requester_worker_rx) = mpsc::channel(1000);
-        let (milestone_requester_worker_shutdown_tx, milestone_requester_worker_shutdown_rx) = oneshot::channel();
-        // TODO conf
-        let (milestone_validator_worker_tx, milestone_validator_worker_rx) = mpsc::channel(1000);
-        let (milestone_validator_worker_shutdown_tx, milestone_validator_worker_shutdown_rx) = oneshot::channel();
-
-        let protocol = Protocol {
-=======
         let (transaction_worker_tx, transaction_worker_rx) = mpsc::channel(conf.transaction_worker_bound);
         let (transaction_worker_shutdown_tx, transaction_worker_shutdown_rx) = oneshot::channel();
 
@@ -171,7 +129,6 @@
         let protocol = Protocol {
             network: network.clone(),
             conf,
->>>>>>> 24267f92
             transaction_worker: (transaction_worker_tx, Mutex::new(Some(transaction_worker_shutdown_tx))),
             transaction_responder_worker: (
                 transaction_responder_worker_tx,
@@ -181,16 +138,6 @@
                 milestone_responder_worker_tx,
                 Mutex::new(Some(milestone_responder_worker_shutdown_tx)),
             ),
-<<<<<<< HEAD
-            transaction_requester_worker: (
-                transaction_requester_worker_tx,
-                Mutex::new(Some(transaction_requester_worker_shutdown_tx)),
-            ),
-            milestone_requester_worker: (
-                milestone_requester_worker_tx,
-                Mutex::new(Some(milestone_requester_worker_shutdown_tx)),
-            ),
-=======
             transaction_requester_worker: WaitPriorityQueue::default(),
             milestone_requester_worker: WaitPriorityQueue::default(),
             // transaction_requester_worker: (
@@ -201,15 +148,11 @@
             //     milestone_requester_worker_tx,
             //     Mutex::new(Some(milestone_requester_worker_shutdown_tx)),
             // ),
->>>>>>> 24267f92
             milestone_validator_worker: (
                 milestone_validator_worker_tx,
                 Mutex::new(Some(milestone_validator_worker_shutdown_tx)),
             ),
-<<<<<<< HEAD
-=======
             broadcaster_worker: (broadcaster_worker_tx, Mutex::new(Some(broadcaster_worker_shutdown_tx))),
->>>>>>> 24267f92
             contexts: RwLock::new(HashMap::new()),
             first_solid_milestone_index: AtomicU32::new(0),
             last_solid_milestone_index: AtomicU32::new(0),
@@ -230,28 +173,12 @@
         spawn(
             MilestoneResponderWorker::new(milestone_responder_worker_rx, milestone_responder_worker_shutdown_rx).run(),
         );
-<<<<<<< HEAD
-        spawn(
-            TransactionRequesterWorker::new(
-                transaction_requester_worker_rx,
-                transaction_requester_worker_shutdown_rx,
-            )
-            .run(),
-        );
-        spawn(
-            MilestoneRequesterWorker::new(milestone_requester_worker_rx, milestone_requester_worker_shutdown_rx).run(),
-        );
-        spawn(
-            MilestoneValidatorWorker::new(milestone_validator_worker_rx, milestone_validator_worker_shutdown_rx).run(),
-        );
-=======
         spawn(TransactionRequesterWorker::new(transaction_requester_worker_shutdown_rx).run());
         spawn(MilestoneRequesterWorker::new(milestone_requester_worker_shutdown_rx).run());
         spawn(
             MilestoneValidatorWorker::new(milestone_validator_worker_rx, milestone_validator_worker_shutdown_rx).run(),
         );
         spawn(BroadcasterWorker::new(network, broadcaster_worker_rx, broadcaster_worker_shutdown_rx).run());
->>>>>>> 24267f92
     }
 
     pub fn shutdown() {
@@ -276,26 +203,6 @@
                 }
             }
         }
-<<<<<<< HEAD
-        if let Ok(mut shutdown) = Protocol::get().transaction_requester_worker.1.lock() {
-            if let Some(shutdown) = shutdown.take() {
-                if let Err(e) = shutdown.send(()) {
-                    warn!("[Protocol ] Shutting down TransactionRequesterWorker failed: {:?}.", e);
-                }
-            }
-        }
-        if let Ok(mut shutdown) = Protocol::get().milestone_requester_worker.1.lock() {
-            if let Some(shutdown) = shutdown.take() {
-                if let Err(e) = shutdown.send(()) {
-                    warn!("[Protocol ] Shutting down MilestoneRequesterWorker failed: {:?}.", e);
-                }
-            }
-        }
-        if let Ok(mut shutdown) = Protocol::get().milestone_validator_worker.1.lock() {
-            if let Some(shutdown) = shutdown.take() {
-                if let Err(e) = shutdown.send(()) {
-                    warn!("[Protocol ] Shutting down MilestoneValidatorWorker failed: {:?}.", e);
-=======
         // if let Ok(mut shutdown) = Protocol::get().transaction_requester_worker.1.lock() {
         //     if let Some(shutdown) = shutdown.take() {
         //         if let Err(e) = shutdown.send(()) {
@@ -321,7 +228,6 @@
             if let Some(shutdown) = shutdown.take() {
                 if let Err(e) = shutdown.send(()) {
                     warn!("[Protocol ] Shutting down BroadcasterWorker failed: {:?}.", e);
->>>>>>> 24267f92
                 }
             }
         }
