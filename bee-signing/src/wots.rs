use crate::iota_seed::IotaSeed;
use crate::{
    slice_eq, PrivateKey, PrivateKeyGenerator, PublicKey, RecoverableSignature, Seed, Signature,
};
<<<<<<< HEAD
use crypto::{Sponge, Trits, TritsBuf, TritsMut};
=======
use crypto::Sponge;
>>>>>>> 50c14acb
use std::marker::PhantomData;
use ternary::{Trits, TritsBuf, TritsMut};

// TODO constants

#[derive(Default)]
pub struct WotsPrivateKeyGeneratorBuilder<S> {
    security_level: Option<u8>,
    _sponge: PhantomData<S>,
}

#[derive(Default, Clone, Copy)]
pub struct WotsPrivateKeyGenerator<S> {
    security_level: u8,
    _sponge: PhantomData<S>,
}

pub struct WotsPrivateKey<S> {
    state: TritsBuf,
    _sponge: PhantomData<S>,
}

pub struct WotsPublicKey<S> {
    state: TritsBuf,
    _sponge: PhantomData<S>,
}

pub struct WotsSignature<S> {
    state: TritsBuf,
    _sponge: PhantomData<S>,
}

// TODO: documentation
#[derive(Debug, PartialEq)]
pub enum WotsError {
    InvalidSecurityLevel(u8),
    MissingSecurityLevel,
    FailedSpongeOperation,
}

impl<S: Sponge + Default> WotsPrivateKeyGeneratorBuilder<S> {
    pub fn security_level(&mut self, security_level: u8) -> &mut Self {
        self.security_level = Some(security_level);
        self
    }

    pub fn build(&mut self) -> Result<WotsPrivateKeyGenerator<S>, WotsError> {
        let security_level = match self.security_level {
            Some(security_level) => match security_level {
                1 | 2 | 3 => security_level,
                _ => return Err(WotsError::InvalidSecurityLevel(security_level)),
            },
            None => return Err(WotsError::MissingSecurityLevel),
        };

        Ok(WotsPrivateKeyGenerator {
            security_level: security_level,
            _sponge: PhantomData,
        })
    }
}

impl<S: Sponge + Default> PrivateKeyGenerator for WotsPrivateKeyGenerator<S> {
    type Seed = IotaSeed<S>;
    type PrivateKey = WotsPrivateKey<S>;
    type Error = WotsError;

    fn generate(&self, seed: &Self::Seed, index: u64) -> Result<Self::PrivateKey, Self::Error> {
        let subseed = seed.subseed(index);
        let mut sponge = S::default();
        let mut state = TritsBuf::with_capacity(self.security_level as usize * 6561);

        if let Err(_) = sponge.digest_into(
            &Trits::from_i8_unchecked(subseed.to_bytes()),
            &mut state.as_trits_mut(),
        ) {
            return Err(Self::Error::FailedSpongeOperation);
        }

        Ok(Self::PrivateKey {
            state: state,
            _sponge: PhantomData,
        })
    }
}

impl<S: Sponge + Default> PrivateKey for WotsPrivateKey<S> {
    type PublicKey = WotsPublicKey<S>;
    type Signature = WotsSignature<S>;
    type Error = WotsError;

    fn generate_public_key(&self) -> Result<Self::PublicKey, Self::Error> {
        let mut sponge = S::default();
        let mut hashed_private_key = self.state.clone();
        let mut digests = TritsBuf::with_capacity((self.state.len() / 6561) * 243);
        let mut hash = TritsBuf::with_capacity(243);

        for chunk in hashed_private_key.inner_mut().chunks_mut(243) {
            for _ in 0..26 {
                if let Err(_) = sponge.absorb(&Trits::from_i8_unchecked(chunk)) {
                    return Err(Self::Error::FailedSpongeOperation);
                }
                sponge.squeeze_into(&mut TritsMut::from_i8_unchecked(chunk));
                sponge.reset();
            }
        }

        for (i, chunk) in hashed_private_key.inner_ref().chunks(6561).enumerate() {
            if let Err(_) = sponge.digest_into(
                &Trits::from_i8_unchecked(chunk),
                &mut TritsMut::from_i8_unchecked(&mut digests.inner_mut()[i * 243..(i + 1) * 243]),
            ) {
                return Err(Self::Error::FailedSpongeOperation);
            }
        }

        if let Err(_) = sponge.digest_into(&digests.as_trits(), &mut hash.as_trits_mut()) {
            return Err(Self::Error::FailedSpongeOperation);
        }

        Ok(Self::PublicKey {
            state: hash,
            _sponge: PhantomData,
        })
    }

    // TODO: enforce hash size ?
    fn sign(&mut self, message: &[i8]) -> Result<Self::Signature, Self::Error> {
        let mut sponge = S::default();
        let mut signature = self.state.clone();

        for (i, chunk) in signature.inner_mut().chunks_mut(243).enumerate() {
            let val = message[i * 3] + message[i * 3 + 1] * 3 + message[i * 3 + 2] * 9;

            for _ in 0..(13 - val) {
                if let Err(_) = sponge.absorb(&Trits::from_i8_unchecked(chunk)) {
                    return Err(Self::Error::FailedSpongeOperation);
                }
                sponge.squeeze_into(&mut TritsMut::from_i8_unchecked(chunk));
                sponge.reset();
            }
        }

        Ok(Self::Signature {
            state: signature,
            _sponge: PhantomData,
        })
    }
}

impl<S: Sponge + Default> PublicKey for WotsPublicKey<S> {
    type Signature = WotsSignature<S>;
    type Error = WotsError;

    // TODO: enforce hash size ?
    fn verify(&self, message: &[i8], signature: &Self::Signature) -> Result<bool, Self::Error> {
        Ok(slice_eq(
            &signature.recover_public_key(message)?.state.inner_ref(),
            &self.state.inner_ref(),
        ))
    }

    fn from_bytes(bytes: &[i8]) -> Self {
        Self {
            state: TritsBuf::from_i8_unchecked(bytes),
            _sponge: PhantomData,
        }
    }

    fn to_bytes(&self) -> &[i8] {
        &self.state.inner_ref()
    }
}

// TODO default impl ?
impl<S: Sponge + Default> Signature for WotsSignature<S> {
    fn size(&self) -> usize {
        self.state.len()
    }

    fn from_bytes(bytes: &[i8]) -> Self {
        Self {
            state: TritsBuf::from_i8_unchecked(bytes),
            _sponge: PhantomData,
        }
    }

    fn to_bytes(&self) -> &[i8] {
        &self.state.inner_ref()
    }
}

impl<S: Sponge + Default> RecoverableSignature for WotsSignature<S> {
    type PublicKey = WotsPublicKey<S>;
    type Error = WotsError;

    fn recover_public_key(&self, message: &[i8]) -> Result<Self::PublicKey, Self::Error> {
        let mut sponge = S::default();
        let mut hash = TritsBuf::with_capacity(243);
        // let mut digests = vec![0; (self.state.len() / 6561) * 243];
        let mut digests = TritsBuf::with_capacity((self.state.len() / 6561) * 243);
        let mut state = self.state.clone();

        for (i, chunk) in state.inner_mut().chunks_mut(243).enumerate() {
            let val = message[i * 3] + message[i * 3 + 1] * 3 + message[i * 3 + 2] * 9;

            for _ in 0..(val - -13) {
                if let Err(_) = sponge.absorb(&Trits::from_i8_unchecked(chunk)) {
                    return Err(Self::Error::FailedSpongeOperation);
                }
                sponge.squeeze_into(&mut TritsMut::from_i8_unchecked(chunk));
                sponge.reset();
            }
        }

        for (i, chunk) in state.inner_ref().chunks(6561).enumerate() {
            if let Err(_) = sponge.digest_into(
                &Trits::from_i8_unchecked(chunk),
                &mut TritsMut::from_i8_unchecked(&mut digests.inner_mut()[i * 243..(i + 1) * 243]),
            ) {
                return Err(Self::Error::FailedSpongeOperation);
            }
        }

        if let Err(_) = sponge.digest_into(&digests.as_trits(), &mut hash.as_trits_mut()) {
            return Err(Self::Error::FailedSpongeOperation);
        }

        Ok(Self::PublicKey {
            state: hash,
            _sponge: PhantomData,
        })
    }
}

#[cfg(test)]
mod tests {

    use super::*;
    use crypto::{CurlP27, CurlP81};
    use iota_conversion::Trinary;

    const SEED: &str =
        "NNNNNNNNNNNNNNNNNNNNNNNNNNNNNNNNNNNNNNNNNNNNNNNNNNNNNNNNNNNNNNNNNNNNNNNNNNNNNNNNN";
    const MESSAGE: &str =
        "CHXHLHQLOPYP9NSUXTMWWABIBSBLUFXFRNWOZXJPVJPBCIDI99YBSCFYILCHPXHTSEYSYWIGQFERCRVDD";

    // #[test]
    // fn wots_generator_missing_security_level_test() {
    //     match WotsPrivateKeyGeneratorBuilder::<Kerl>::default().build() {
    //         Ok(_) => unreachable!(),
    //         Err(err) => assert_eq!(err, WotsError::MissingSecurityLevel),
    //     }
    // }

    // #[test]
    // fn wots_generator_invalid_security_level_test() {
    //     match WotsPrivateKeyGeneratorBuilder::<Kerl>::default()
    //         .security_level(0)
    //         .build()
    //     {
    //         Err(WotsError::InvalidSecurityLevel(s)) => assert_eq!(s, 0),
    //         _ => unreachable!(),
    //     }
    //
    //     match WotsPrivateKeyGeneratorBuilder::<Kerl>::default()
    //         .security_level(4)
    //         .build()
    //     {
    //         Err(WotsError::InvalidSecurityLevel(s)) => assert_eq!(s, 4),
    //         _ => unreachable!(),
    //     }
    // }

    // #[test]
    // fn wots_generator_valid_test() {
    //     for s in 1..4 {
    //         assert_eq!(
    //             WotsPrivateKeyGeneratorBuilder::<Kerl>::default()
    //                 .security_level(s)
    //                 .build()
    //                 .is_ok(),
    //             true
    //         );
    //     }
    // }

    fn wots_generic_complete_test<S: Sponge + Default>() {
        let seed = IotaSeed::<S>::from_bytes(&SEED.trits()).unwrap();

        for security in 1..4 {
            for index in 0..5 {
                let private_key_generator = WotsPrivateKeyGeneratorBuilder::<S>::default()
                    .security_level(security)
                    .build()
                    .unwrap();
                let mut private_key = private_key_generator.generate(&seed, index).unwrap();
                let public_key = private_key.generate_public_key().unwrap();
                let signature = private_key.sign(&MESSAGE.trits()).unwrap();
                let recovered_public_key = signature.recover_public_key(&MESSAGE.trits()).unwrap();
                assert!(slice_eq(
                    public_key.to_bytes(),
                    recovered_public_key.to_bytes()
                ));
                let valid = public_key.verify(&MESSAGE.trits(), &signature).unwrap();
                assert!(valid);
            }
        }
    }

    // #[test]
    // fn wots_kerl_complete_test() {
    //     wots_generic_complete_test::<Kerl>();
    // }

    #[test]
    fn wots_curl27_complete_test() {
        wots_generic_complete_test::<CurlP27>();
    }

    #[test]
    fn wots_curl81_complete_test() {
        wots_generic_complete_test::<CurlP81>();
    }
}<|MERGE_RESOLUTION|>--- conflicted
+++ resolved
@@ -2,11 +2,7 @@
 use crate::{
     slice_eq, PrivateKey, PrivateKeyGenerator, PublicKey, RecoverableSignature, Seed, Signature,
 };
-<<<<<<< HEAD
-use crypto::{Sponge, Trits, TritsBuf, TritsMut};
-=======
 use crypto::Sponge;
->>>>>>> 50c14acb
 use std::marker::PhantomData;
 use ternary::{Trits, TritsBuf, TritsMut};
 
