use bee_network::Command::Connect;
use bee_network::{
    EndpointId,
    Event,
    EventSubscriber,
    Network,
    Shutdown,
};
use bee_peering::{
    PeerManager,
    StaticPeerManager,
};
use bee_protocol::{
    MilestoneValidatorWorker,
    MilestoneValidatorWorkerEvent,
    NodeMetrics,
    ReceiverWorker,
    ReceiverWorkerEvent,
    RequesterWorker,
    RequesterWorkerEvent,
    ResponderWorker,
    ResponderWorkerEvent,
    TransactionWorker,
    TransactionWorkerEvent,
};
use bee_snapshot::{
    SnapshotMetadata,
    SnapshotState,
};

use std::collections::HashMap;

use async_std::task::{
    block_on,
    spawn,
};
use futures::channel::mpsc::{
    channel,
    Sender,
};
use futures::sink::SinkExt;
use futures::stream::StreamExt;
use log::*;

pub struct Node {
    network: Network,
    shutdown: Shutdown,
    events: EventSubscriber,
    // TODO thread-safety
    neighbors: HashMap<EndpointId, Sender<ReceiverWorkerEvent>>,
    transaction_worker_sender: Option<Sender<TransactionWorkerEvent>>,
    responder_worker_sender: Option<Sender<ResponderWorkerEvent>>,
    requester_worker_sender: Option<Sender<RequesterWorkerEvent>>,
    milestone_validator_worker_sender: Option<Sender<MilestoneValidatorWorkerEvent>>,
    metrics: NodeMetrics,
}

impl Node {
    pub fn new(network: Network, shutdown: Shutdown, events: EventSubscriber) -> Self {
        Self {
            network: network,
            shutdown: shutdown,
            events: events,
            neighbors: HashMap::new(),
            transaction_worker_sender: None,
            responder_worker_sender: None,
            requester_worker_sender: None,
            milestone_validator_worker_sender: None,
            metrics: NodeMetrics::default(),
        }
    }

    async fn endpoint_added_handler(&mut self, epid: EndpointId) {
        let (sender, receiver) = channel(1000);

        self.neighbors.insert(epid, sender);

        spawn(
            ReceiverWorker::new(
                epid,
                self.network.clone(),
                receiver,
                self.transaction_worker_sender.as_ref().unwrap().clone(),
                self.responder_worker_sender.as_ref().unwrap().clone(),
            )
            .run(),
        );

        if let Err(e) = self
            .network
            .send(Connect {
                epid: epid,
                responder: None,
            })
            .await
        {
            warn!("[Node ] Sending Command::Connect for {} failed: {}", epid, e);
        }
    }

    async fn endpoint_removed_handler(&mut self, epid: EndpointId) {
        if let Some(sender) = self.neighbors.get_mut(&epid) {
            if let Err(e) = sender.send(ReceiverWorkerEvent::Removed).await {
                warn!("[Node ] Sending ReceiverWorkerEvent::Removed to {} failed: {}", epid, e);
            }
            self.neighbors.remove(&epid);
        }
    }

    async fn endpoint_connected_handler(&mut self, epid: EndpointId) {
        if let Some(sender) = self.neighbors.get_mut(&epid) {
            if let Err(e) = sender.send(ReceiverWorkerEvent::Connected).await {
                warn!(
                    "[Node ] Sending ReceiverWorkerEvent::Connected to {} failed: {}",
                    epid, e
                );
            }
        }
    }

    async fn endpoint_disconnected_handler(&mut self, epid: EndpointId) {
        if let Some(sender) = self.neighbors.get_mut(&epid) {
            if let Err(e) = sender.send(ReceiverWorkerEvent::Disconnected).await {
                warn!(
                    "[Node ] Sending ReceiverWorkerEvent::Disconnected to {} failed: {}",
                    epid, e
                );
            }
        }
    }

    async fn endpoint_bytes_received_handler(&mut self, epid: EndpointId, bytes: Vec<u8>) {
        if let Some(sender) = self.neighbors.get_mut(&epid) {
            if let Err(e) = sender.send(ReceiverWorkerEvent::Message(bytes)).await {
                warn!("[Node ] Sending ReceiverWorkerEvent::Message to {} failed: {}", epid, e);
            }
        }
    }

    pub async fn run(mut self) {
        info!("[Node ] Starting actor");
        while let Some(event) = self.events.next().await {
            debug!("[Node ] Received event {}", event);
            match event {
                Event::EndpointAdded { epid, .. } => self.endpoint_added_handler(epid).await,
                Event::EndpointRemoved { epid, .. } => self.endpoint_removed_handler(epid).await,
                Event::EndpointConnected { epid, .. } => self.endpoint_connected_handler(epid).await,
                Event::EndpointDisconnected { epid, .. } => self.endpoint_disconnected_handler(epid).await,
                Event::BytesReceived { epid, bytes, .. } => self.endpoint_bytes_received_handler(epid, bytes).await,
                _ => (),
            }
        }
    }

    pub async fn init(&mut self) {
        info!("[Node ] Initializing...");
        block_on(StaticPeerManager::new(self.network.clone()).run());

<<<<<<< HEAD
        info!("[Node ] Reading snapshot metadata file...");
        // TODO conf
        match SnapshotMetadata::new("./data/mainnet.snapshot.meta") {
            Ok(snapshot_metadata) => {
                // TODO convert timestamp to date for better UX
                info!(
                    "[Node ] Snapshot metadata file read with index {}, timestamp {}, {} solid entry points and {} seen milestones.",
                    snapshot_metadata.index(),
                    snapshot_metadata.timestamp(),
                    snapshot_metadata.solid_entry_points().len(),
                    snapshot_metadata.seen_milestones().len(),
                );
                // TODO deal with SEPs
                // TODO deal with SMs
            }
            // TODO exit ?
            Err(e) => error!("[Node ] Failed to read snapshot metadata file: {:?}.", e),
        }

        info!("[Node ] Reading snapshot state file...");
        // TODO conf
        match SnapshotState::new("./data/mainnet.snapshot.state") {
            Ok(snapshot_state) => {
                info!(
                    "[Node ] Snapshot state file read with {} entries and correct supply.",
                    snapshot_state.entries().len()
                );
                // TODO deal with entries
            }
            // TODO exit ?
            Err(e) => error!("[Node ] Failed to read snapshot state file: {:?}.", e),
        }
=======
        let (milestone_validator_worker_sender, milestone_validator_worker_receiver) = channel(1000);
        self.milestone_validator_worker_sender = Some(milestone_validator_worker_sender);
        spawn(MilestoneValidatorWorker::new(milestone_validator_worker_receiver).run());
>>>>>>> 3c584fa6

        let (transaction_worker_sender, transaction_worker_receiver) = channel(1000);
        self.transaction_worker_sender = Some(transaction_worker_sender);
        spawn(TransactionWorker::new(transaction_worker_receiver).run());

        let (responder_worker_sender, responder_worker_receiver) = channel(1000);
        self.responder_worker_sender = Some(responder_worker_sender);
        spawn(ResponderWorker::new(self.network.clone(), responder_worker_receiver).run());

        let (requester_worker_sender, requester_worker_receiver) = channel(1000);
        self.requester_worker_sender = Some(requester_worker_sender);
        spawn(RequesterWorker::new(self.network.clone(), requester_worker_receiver).run());

        info!("[Node ] Initialized");
    }
}

#[cfg(test)]
mod tests {}<|MERGE_RESOLUTION|>--- conflicted
+++ resolved
@@ -154,9 +154,25 @@
 
     pub async fn init(&mut self) {
         info!("[Node ] Initializing...");
+
         block_on(StaticPeerManager::new(self.network.clone()).run());
 
-<<<<<<< HEAD
+        let (milestone_validator_worker_sender, milestone_validator_worker_receiver) = channel(1000);
+        self.milestone_validator_worker_sender = Some(milestone_validator_worker_sender);
+        spawn(MilestoneValidatorWorker::new(milestone_validator_worker_receiver).run());
+
+        let (transaction_worker_sender, transaction_worker_receiver) = channel(1000);
+        self.transaction_worker_sender = Some(transaction_worker_sender);
+        spawn(TransactionWorker::new(transaction_worker_receiver).run());
+
+        let (responder_worker_sender, responder_worker_receiver) = channel(1000);
+        self.responder_worker_sender = Some(responder_worker_sender);
+        spawn(ResponderWorker::new(self.network.clone(), responder_worker_receiver).run());
+
+        let (requester_worker_sender, requester_worker_receiver) = channel(1000);
+        self.requester_worker_sender = Some(requester_worker_sender);
+        spawn(RequesterWorker::new(self.network.clone(), requester_worker_receiver).run());
+
         info!("[Node ] Reading snapshot metadata file...");
         // TODO conf
         match SnapshotMetadata::new("./data/mainnet.snapshot.meta") {
@@ -189,23 +205,6 @@
             // TODO exit ?
             Err(e) => error!("[Node ] Failed to read snapshot state file: {:?}.", e),
         }
-=======
-        let (milestone_validator_worker_sender, milestone_validator_worker_receiver) = channel(1000);
-        self.milestone_validator_worker_sender = Some(milestone_validator_worker_sender);
-        spawn(MilestoneValidatorWorker::new(milestone_validator_worker_receiver).run());
->>>>>>> 3c584fa6
-
-        let (transaction_worker_sender, transaction_worker_receiver) = channel(1000);
-        self.transaction_worker_sender = Some(transaction_worker_sender);
-        spawn(TransactionWorker::new(transaction_worker_receiver).run());
-
-        let (responder_worker_sender, responder_worker_receiver) = channel(1000);
-        self.responder_worker_sender = Some(responder_worker_sender);
-        spawn(ResponderWorker::new(self.network.clone(), responder_worker_receiver).run());
-
-        let (requester_worker_sender, requester_worker_receiver) = channel(1000);
-        self.requester_worker_sender = Some(requester_worker_sender);
-        spawn(RequesterWorker::new(self.network.clone(), requester_worker_receiver).run());
 
         info!("[Node ] Initialized");
     }
